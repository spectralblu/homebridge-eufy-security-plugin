--- conflicted
+++ resolved
@@ -24,11 +24,8 @@
 | Camera        | Reports motion        | Shows as Motion Sensor                |
 | Motion Sensor | Reports motion        | Shows as Motion Sensor                |
 | Entry Sensor  | Open/Close detection  | Shows as Contact Sensor               |
-<<<<<<< HEAD
 | Doorbell      | Ringing Notification  | Shows as Dummy Object                 |
-=======
 | Keypad        | Battery low level     | Shows as Switch                       |
->>>>>>> 235fe01d
 
 ## Roadmap
 
