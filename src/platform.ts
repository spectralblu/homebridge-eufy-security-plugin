--- conflicted
+++ resolved
@@ -153,13 +153,6 @@
       if (existingAccessory) {
         // the accessory already exists
         if (device) {
-<<<<<<< HEAD
-=======
-          this.log.info(
-            'Restoring existing accessory from cache:',
-            existingAccessory.displayName,
-          );
->>>>>>> bb0c96ab
 
           // if you need to update the accessory.context then you should run `api.updatePlatformAccessories`. eg.:
           // existingAccessory.context.device = device;
@@ -167,8 +160,7 @@
 
           // create the accessory handler for the restored accessory
           // this is imported from `platformAccessory.ts`
-<<<<<<< HEAD
-          if(this.register_accessory(existingAccessory, type, device)) {
+          if(this.register_accessory(existingAccessory, type, device, this.config)) {
             this.log.info(
               "Restoring existing accessory from cache:",
               existingAccessory.displayName
@@ -176,59 +168,6 @@
   
             // update accessory cache with any changes to the accessory details and information
             this.api.updatePlatformAccessories([existingAccessory]);
-=======
-          switch (type) {
-            case DeviceType.STATION:
-              new SecuritySystemPlatformAccessory(
-                this,
-                existingAccessory,
-                this.eufyClient,
-                device as Station,
-                this.config,
-              );
-              break;
-            case DeviceType.MOTION_SENSOR:
-              new SecurityMotionSensorAccessory(
-                this,
-                existingAccessory,
-                this.eufyClient,
-                device as MotionSensor,
-              );
-              break;
-            case DeviceType.CAMERA:
-            case DeviceType.CAMERA2:
-            case DeviceType.CAMERA2C:
-            case DeviceType.CAMERA2C_PRO:
-            case DeviceType.CAMERA2_PRO:
-            case DeviceType.CAMERA_E:
-            case DeviceType.DOORBELL:
-            case DeviceType.BATTERY_DOORBELL:
-            case DeviceType.BATTERY_DOORBELL_2:
-            case DeviceType.FLOODLIGHT:
-            case DeviceType.INDOOR_CAMERA:
-            case DeviceType.INDOOR_CAMERA_1080:
-            case DeviceType.INDOOR_PT_CAMERA:
-            case DeviceType.INDOOR_PT_CAMERA_1080:
-            case DeviceType.SOLO_CAMERA:
-            case DeviceType.SOLO_CAMERA_PRO:
-              new SecurityCameraAccessory(
-                this,
-                existingAccessory,
-                this.eufyClient,
-                device as Camera,
-              );
-              break;
-            case DeviceType.SENSOR:
-              new SecurityEntrySensorAccessory(
-                this,
-                existingAccessory,
-                this.eufyClient,
-                device as EntrySensor,
-              );
-              break;
-            default:
-              break;
->>>>>>> bb0c96ab
           }
 
         } else if (!device) {
@@ -244,10 +183,6 @@
         }
       } else {
         // the accessory does not yet exist, so we need to create it
-<<<<<<< HEAD
-=======
-        this.log.error('Adding new accessory:', displayName);
->>>>>>> bb0c96ab
 
         // create a new accessory
         const accessory = new this.api.platformAccessory(displayName, uuid);
@@ -258,127 +193,27 @@
 
         // create the accessory handler for the newly create accessory
         // this is imported from `platformAccessory.ts`
-        if(this.register_accessory(accessory, type, device)) {
+        if(this.register_accessory(accessory, type, device, this.config)) {
           this.log.error("Adding new accessory:", displayName);
 
-<<<<<<< HEAD
           // link the accessory to your platform
           this.api.registerPlatformAccessories(PLUGIN_NAME, PLATFORM_NAME, [
             accessory,
           ]);
-=======
-        switch (type) {
-          case DeviceType.STATION:
-            new SecuritySystemPlatformAccessory(
-              this,
-              accessory,
-              this.eufyClient,
-              device as Station,
-              this.config,
-            );
-            break;
-          case DeviceType.MOTION_SENSOR:
-            new SecurityMotionSensorAccessory(
-              this,
-              accessory,
-              this.eufyClient,
-              device as MotionSensor,
-            );
-            break;
-          case DeviceType.CAMERA:
-          case DeviceType.CAMERA2:
-          case DeviceType.CAMERA2C:
-          case DeviceType.CAMERA2C_PRO:
-          case DeviceType.CAMERA2_PRO:
-          case DeviceType.CAMERA_E:
-          case DeviceType.DOORBELL:
-          case DeviceType.BATTERY_DOORBELL:
-          case DeviceType.BATTERY_DOORBELL_2:
-          case DeviceType.FLOODLIGHT:
-          case DeviceType.INDOOR_CAMERA:
-          case DeviceType.INDOOR_CAMERA_1080:
-          case DeviceType.INDOOR_PT_CAMERA:
-          case DeviceType.INDOOR_PT_CAMERA_1080:
-          case DeviceType.SOLO_CAMERA:
-          case DeviceType.SOLO_CAMERA_PRO:
-            new SecurityCameraAccessory(
-              this,
-              accessory,
-              this.eufyClient,
-              device as Camera,
-            );
-            break;
-          case DeviceType.SENSOR:
-            new SecurityEntrySensorAccessory(
-              this,
-              accessory,
-              this.eufyClient,
-              device as EntrySensor,
-            );
-            break;
-          default:
-            break;
->>>>>>> bb0c96ab
         }
 
       }
     }
   }
 
-<<<<<<< HEAD
-  //   private async onConnect(): Promise<void> {
-  //     await this.setStateAsync("info.connection", { val: true, ack: true });
-  //     await this.refreshData(this);
-
-  //     const api = this.eufy.getApi();
-  //     const api_base = api.getAPIBase();
-  //     const token = api.getToken();
-  //     let token_expiration = api.getTokenExpiration();
-  //     const trusted_token_expiration = api.getTrustedTokenExpiration();
-
-  //     if (token_expiration?.getTime() !== trusted_token_expiration.getTime())
-  //         try {
-  //             const trusted_devices = await api.listTrustDevice();
-  //             trusted_devices.forEach(trusted_device => {
-  //                 if (trusted_device.is_current_device === 1) {
-  //                     token_expiration = trusted_token_expiration;
-  //                     api.setTokenExpiration(token_expiration);
-  //                     this.logger.debug(`onConnect(): This device is trusted. Token expiration extended to: ${token_expiration})`);
-  //                 }
-  //             });
-  //         } catch (error) {
-  //             this.logger.error(`trusted_devices - Error:`, error);
-  //         }
-
-  //     if (api_base) {
-  //         this.logger.debug(`Save api_base - api_base: ${api_base}`);
-  //         this.setAPIBase(api_base);
-  //     }
-
-  //     if (token && token_expiration) {
-  //         this.logger.debug(`Save token and expiration - token: ${token} token_expiration: ${token_expiration}`);
-  //         this.setCloudToken(token, token_expiration);
-  //     }
-
-  //     this.eufyClient.registerPushNotifications(this.getPersistentData().push_credentials, this.getPersistentData().push_persistentIds);
-  //     let connectionType = P2PConnectionType.PREFER_LOCAL;
-  //     if (this.config.p2pConnectionType === "only_local") {
-  //         connectionType = P2PConnectionType.ONLY_LOCAL;
-  //     } else if (this.config.p2pConnectionType === "only_local") {
-  //         connectionType = P2PConnectionType.QUICKEST;
-  //     }
-  //     Object.values(this.eufy.getStations()).forEach(function (station: Station) {
-  //         station.connect(connectionType, true);
-  //     });
-  // }
-
-  private register_accessory(accessory: PlatformAccessory, type: number, device) {
+  private register_accessory(accessory: PlatformAccessory, type: number, device, config: EufySecurityPlatformConfig) {
     switch (type) {
       case DeviceType.STATION:
         new SecuritySystemPlatformAccessory(
           this,
           accessory,
-          device as Station
+          device as Station,
+          config
         );
         break;
       case DeviceType.MOTION_SENSOR:
@@ -427,8 +262,6 @@
     return true;
   }
 
-=======
->>>>>>> bb0c96ab
   public async refreshData(client: EufySecurity): Promise<void> {
     this.log.debug(
       `PollingInterval: ${this.eufyConfig.pollingIntervalMinutes}`,
