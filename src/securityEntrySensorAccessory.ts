import { Service, PlatformAccessory } from 'homebridge';

import { EufySecurityPlatform } from './platform';

// import { HttpService, LocalLookupService, DeviceClientService, CommandType } from 'eufy-node-client';

<<<<<<< HEAD
import { Device, EntrySensor, EufySecurity } from 'eufy-security-client';
=======
import { EufySecurity, Device, EntrySensor } from 'eufy-security-client';
>>>>>>> 9f45682e

/**
 * Platform Accessory
 * An instance of this class is created for each accessory your platform registers
 * Each accessory may expose multiple services of different service types.
 */
export class SecurityEntrySensorAccessory {
  private service: Service;

  constructor(
    private readonly platform: EufySecurityPlatform,
    private readonly accessory: PlatformAccessory,
    private eufyDevice: EntrySensor,
    private client: EufySecurity,
  ) {
    this.platform.log.debug('Constructed Entry Sensor');
    // set accessory information
    this.accessory
      .getService(this.platform.Service.AccessoryInformation)!
      .setCharacteristic(this.platform.Characteristic.Manufacturer, 'Eufy')
      .setCharacteristic(
        this.platform.Characteristic.Model,
        eufyDevice.getModel(),
      )
      .setCharacteristic(
        this.platform.Characteristic.SerialNumber,
        eufyDevice.getSerial(),
      );

    this.service =
      this.accessory.getService(this.platform.Service.ContactSensor) ||
      this.accessory.addService(this.platform.Service.ContactSensor);

    this.service.setCharacteristic(
      this.platform.Characteristic.Name,
      accessory.displayName,
    );

    // create handlers for required characteristics
    this.service
      .getCharacteristic(this.platform.Characteristic.ContactSensorState)
      .on('get', this.handleSecuritySystemCurrentStateGet.bind(this));

<<<<<<< HEAD
    this.eufyDevice.on('open', (device: Device, state: boolean) =>
      this.onDeviceOpenPushNotification(device, state),
    );
=======
    this.eufyDevice.on(
      'open',
      (device: Device, open: boolean) =>
        this.onDeviceOpenPushNotification(
          device,
          open,
        ),
    );

>>>>>>> 9f45682e
  }

  private onDeviceOpenPushNotification(device: Device, state: boolean): void {
    this.service
      .getCharacteristic(this.platform.Characteristic.ContactSensorState)
      .updateValue(state);
  }

  async getCurrentStatus() {
    await this.platform.refreshData(this.client);
    const isSensorOpen = this.eufyDevice.isSensorOpen();
    return isSensorOpen.value;
  }

  /**
   * Handle requests to get the current value of the 'Security System Current State' characteristic
   */
  async handleSecuritySystemCurrentStateGet(callback) {
    this.platform.log.debug('Triggered GET SecuritySystemCurrentState');

    // set this to a valid value for SecuritySystemCurrentState
    const currentValue = await this.getCurrentStatus();
    this.platform.log.debug('Handle Current System state:  -- ', currentValue);

    callback(null, currentValue);
  }
<<<<<<< HEAD
=======

  private onDeviceOpenPushNotification(
    device: Device,
    open: boolean,
  ): void {
    this.service
      .getCharacteristic(
        this.platform.Characteristic.ContactSensorState,
      )
      .updateValue(open);
  }

>>>>>>> 9f45682e
}<|MERGE_RESOLUTION|>--- conflicted
+++ resolved
@@ -4,11 +4,7 @@
 
 // import { HttpService, LocalLookupService, DeviceClientService, CommandType } from 'eufy-node-client';
 
-<<<<<<< HEAD
-import { Device, EntrySensor, EufySecurity } from 'eufy-security-client';
-=======
 import { EufySecurity, Device, EntrySensor } from 'eufy-security-client';
->>>>>>> 9f45682e
 
 /**
  * Platform Accessory
@@ -49,14 +45,11 @@
 
     // create handlers for required characteristics
     this.service
-      .getCharacteristic(this.platform.Characteristic.ContactSensorState)
+      .getCharacteristic(
+        this.platform.Characteristic.ContactSensorState,
+      )
       .on('get', this.handleSecuritySystemCurrentStateGet.bind(this));
 
-<<<<<<< HEAD
-    this.eufyDevice.on('open', (device: Device, state: boolean) =>
-      this.onDeviceOpenPushNotification(device, state),
-    );
-=======
     this.eufyDevice.on(
       'open',
       (device: Device, open: boolean) =>
@@ -66,16 +59,9 @@
         ),
     );
 
->>>>>>> 9f45682e
   }
 
-  private onDeviceOpenPushNotification(device: Device, state: boolean): void {
-    this.service
-      .getCharacteristic(this.platform.Characteristic.ContactSensorState)
-      .updateValue(state);
-  }
-
-  async getCurrentStatus() {
+  async getCurrentStatus() { 
     await this.platform.refreshData(this.client);
     const isSensorOpen = this.eufyDevice.isSensorOpen();
     return isSensorOpen.value;
@@ -93,8 +79,6 @@
 
     callback(null, currentValue);
   }
-<<<<<<< HEAD
-=======
 
   private onDeviceOpenPushNotification(
     device: Device,
@@ -107,5 +91,4 @@
       .updateValue(open);
   }
 
->>>>>>> 9f45682e
 }