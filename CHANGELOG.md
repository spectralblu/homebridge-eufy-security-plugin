--- conflicted
+++ resolved
@@ -2,7 +2,6 @@
 
 You can find the complete detailled changelog for every beta release [here](https://github.com/homebridge-eufy-security/plugin/releases).
 
-<<<<<<< HEAD
 ## 2.2.0-beta.3 - latest changes
 
 ### Added
@@ -15,6 +14,7 @@
 ### Fixed
 
 - Bug that caused a crash with node version prior to v14.18
+- Possible memory leak caused by not correctly released EventListeners
 
 ## 2.2.0 (Beta)
 
@@ -43,13 +43,6 @@
 - Switches to turn camera and motion on/off should now be removed from HomeKit if the user switches the configuration
 - Bug where no snapshot was returned after an event
 - Bug that caused a crash with node version prior to v14.18
-=======
-## 2.1.0-rc.5 - latest changes
-
-### Fixed
-
-- Possible memory leak caused by not correctly released EventListeners
->>>>>>> 6ec2e302
 
 ## 2.1.0 (RC)
 
