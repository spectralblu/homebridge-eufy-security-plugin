--- conflicted
+++ resolved
@@ -5,11 +5,6 @@
     types: [opened]
     branches:
     - master
-<<<<<<< HEAD
-
-=======
-    
->>>>>>> b1dbfb1b
 jobs:
   run:
     runs-on: ubuntu-latest
@@ -17,4 +12,4 @@
     - uses: superbrothers/close-pull-request@v3
       with:
         # Optional. Post a issue comment just before closing a pull request.
-        comment: "We do not accept PRs on the master branch. Please submit your PR through the dev or beta branch instead of the master one, thanks. If you have any questions, please feel free to contact us."+        comment: "We do not accept PRs on the master branch. Please submit your PR through the dev branch instead of the master one, thanks. If you have any questions, please feel free to contact us."